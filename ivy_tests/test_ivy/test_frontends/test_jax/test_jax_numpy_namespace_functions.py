--- conflicted
+++ resolved
@@ -3101,7 +3101,6 @@
     )
 
 
-<<<<<<< HEAD
 @st.composite
 def dims_and_offset(draw, shape):
     shape_actual = draw(shape)
@@ -3161,8 +3160,6 @@
     )
 
 
-=======
->>>>>>> 85115688
 # expand_dims
 @handle_frontend_test(
     fn_tree="jax.numpy.expand_dims",
