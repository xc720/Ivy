--- conflicted
+++ resolved
@@ -20,14 +20,7 @@
 # -------------------#
 
 
-def _differentiable_linspace(
-    start, 
-    stop, 
-    num, 
-    *,
-    device, 
-    dtype=None
-):
+def _differentiable_linspace(start, stop, num, *, device, dtype=None):
     if num == 1:
         return torch.unsqueeze(start, 0)
     n_m_1 = num - 1
@@ -50,7 +43,7 @@
     *,
     dtype: torch.dtype = None,
     device: torch.device,
-    out: Optional[torch.Tensor] = None
+    out: Optional[torch.Tensor] = None,
 ):
     if stop is None:
         stop = start
@@ -84,7 +77,7 @@
     copy: Optional[bool] = None,
     dtype: torch.dtype = None,
     device: torch.device,
-    out: Optional[torch.Tensor] = None
+    out: Optional[torch.Tensor] = None,
 ):
     if isinstance(object_in, torch.Tensor) and dtype is None:
         dtype = object_in.dtype
@@ -115,7 +108,7 @@
     *,
     dtype: torch.dtype,
     device: torch.device,
-    out: Optional[torch.Tensor] = None
+    out: Optional[torch.Tensor] = None,
 ) -> Tensor:
     return torch.empty(
         shape,
@@ -130,10 +123,10 @@
 
 def empty_like(
     x: torch.Tensor,
-    *, 
-    dtype: torch.dtype, 
-    device: torch.device,
-    out: Optional[torch.Tensor] = None
+    *,
+    dtype: torch.dtype,
+    device: torch.device,
+    out: Optional[torch.Tensor] = None,
 ) -> torch.Tensor:
     if device is None:
         device = dev(x)
@@ -177,19 +170,11 @@
         return torch.zeros([n_rows, n_cols], dtype=dtype, device=device, out=out)
 
 
-<<<<<<< HEAD
 eye.support_native_out = True
 
 
-def from_dlpack(
-    x,
-    *,
-    out: Optional[torch.Tensor] = None
-):
-=======
-def from_dlpack(x):
+def from_dlpack(x, *, out: Optional[torch.Tensor] = None):
     x = x.detach() if x.requires_grad else x
->>>>>>> ba6be624
     return torch.utils.dlpack.from_dlpack(x)
 
 
@@ -205,7 +190,7 @@
     *,
     dtype: Optional[Union[ivy.Dtype, torch.dtype]] = None,
     device: torch.device,
-    out: Optional[torch.Tensor] = None
+    out: Optional[torch.Tensor] = None,
 ) -> Tensor:
     dtype = ivy.default_dtype(dtype, item=fill_value, as_native=True)
     _assert_fill_value_and_dtype_are_compatible(dtype, fill_value)
@@ -229,7 +214,7 @@
     *,
     dtype: Optional[Union[ivy.Dtype, torch.dtype]] = None,
     device: torch.device,
-    out: Optional[torch.Tensor] = None
+    out: Optional[torch.Tensor] = None,
 ) -> torch.Tensor:
     dtype = ivy.default_dtype(dtype, item=fill_value, as_native=True)
     _assert_fill_value_and_dtype_are_compatible(dtype, fill_value)
@@ -248,7 +233,7 @@
     *,
     dtype: torch.dtype,
     device: torch.device,
-    out: Optional[torch.Tensor] = None
+    out: Optional[torch.Tensor] = None,
 ):
     if not endpoint:
         ans = linspace_helper(start, stop, num + 1, axis, device=device, dtype=dtype)[
@@ -279,14 +264,7 @@
 linspace.support_native_out = True
 
 
-def linspace_helper(
-    start, 
-    stop, 
-    num, 
-    axis=None, 
-    device=None, 
-    dtype=None
-):
+def linspace_helper(start, stop, num, axis=None, device=None, dtype=None):
     num = num.detach().numpy().item() if isinstance(num, torch.Tensor) else num
     start_is_array = isinstance(start, torch.Tensor)
     stop_is_array = isinstance(stop, torch.Tensor)
@@ -381,10 +359,7 @@
     return res.to(as_native_dev(device))
 
 
-def meshgrid(
-    *arrays: torch.Tensor, 
-    indexing="xy"
-) -> List[torch.Tensor]:
+def meshgrid(*arrays: torch.Tensor, indexing="xy") -> List[torch.Tensor]:
     return list(torch.meshgrid(*arrays, indexing=indexing))
 
 
@@ -394,7 +369,7 @@
     *,
     dtype: torch.dtype,
     device: torch.device,
-    out: Optional[torch.Tensor] = None
+    out: Optional[torch.Tensor] = None,
 ) -> torch.Tensor:
     dtype_val: torch.dtype = as_native_dtype(dtype)
     device = default_device(device)
@@ -405,11 +380,11 @@
 
 
 def ones_like(
-    x: torch.Tensor, 
-    *, 
-    dtype: torch.dtype, 
-    device: torch.device,
-    out: Optional[torch.Tensor] = None
+    x: torch.Tensor,
+    *,
+    dtype: torch.dtype,
+    device: torch.device,
+    out: Optional[torch.Tensor] = None,
 ) -> torch.Tensor:
     if device is None:
         device = dev(x)
@@ -418,10 +393,7 @@
 
 
 def tril(
-    x: torch.Tensor, 
-    k: int = 0,
-    *,
-    out: Optional[torch.Tensor] = None
+    x: torch.Tensor, k: int = 0, *, out: Optional[torch.Tensor] = None
 ) -> torch.Tensor:
     return torch.tril(x, diagonal=k, out=out)
 
@@ -430,10 +402,7 @@
 
 
 def triu(
-    x: torch.Tensor, 
-    k: int = 0, 
-    *,
-    out: Optional[torch.Tensor] = None
+    x: torch.Tensor, k: int = 0, *, out: Optional[torch.Tensor] = None
 ) -> torch.Tensor:
     return torch.triu(x, diagonal=k, out=out)
 
@@ -446,7 +415,7 @@
     *,
     dtype: torch.dtype,
     device: torch.device,
-    out: Optional[torch.Tensor] = None
+    out: Optional[torch.Tensor] = None,
 ) -> Tensor:
     return torch.zeros(shape, dtype=dtype, device=device, out=out)
 
@@ -455,11 +424,11 @@
 
 
 def zeros_like(
-    x: torch.Tensor, 
-    *, 
-    dtype: torch.dtype, 
-    device: torch.device,
-    out: Optional[torch.Tensor] = None
+    x: torch.Tensor,
+    *,
+    dtype: torch.dtype,
+    device: torch.device,
+    out: Optional[torch.Tensor] = None,
 ) -> torch.Tensor:
     if device is None:
         device = dev(x)
@@ -476,14 +445,14 @@
 
 
 def logspace(
-    start, 
-    stop, 
-    num, 
-    base=10.0, 
-    axis=None, 
-    *, 
-    device: torch.device,
-    out: Optional[torch.Tensor] = None
+    start,
+    stop,
+    num,
+    base=10.0,
+    axis=None,
+    *,
+    device: torch.device,
+    out: Optional[torch.Tensor] = None,
 ):
     power_seq = linspace(
         start, stop, num, axis, dtype=None, device=default_device(device)
