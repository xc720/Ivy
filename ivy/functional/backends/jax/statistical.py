# global
import jax.numpy as jnp
from typing import Tuple, Union, Optional, Sequence

# local
import ivy
from ivy.functional.backends.jax import JaxArray


# Array API Standard #
# -------------------#


def max(
    x: JaxArray,
    /,
    *,
    axis: Optional[Union[int, Tuple[int, ...]]] = None,
    keepdims: Optional[bool] = False,
    out: Optional[JaxArray] = None,
) -> JaxArray:
    axis = tuple(axis) if isinstance(axis, list) else axis
    return jnp.max(a=jnp.asarray(x), axis=axis, keepdims=keepdims)


def mean(
    x: JaxArray,
    /,
    *,
    axis: Optional[Union[int, Tuple[int, ...]]] = None,
    keepdims: bool = False,
    out: Optional[JaxArray] = None,
) -> JaxArray:
    axis = tuple(axis) if isinstance(axis, list) else axis
    return jnp.mean(x, axis=axis, keepdims=keepdims)


def min(
    x: JaxArray,
    /,
    *,
    axis: Optional[Union[int, Tuple[int, ...]]] = None,
    keepdims: bool = False,
    out: Optional[JaxArray] = None,
) -> JaxArray:
    axis = tuple(axis) if isinstance(axis, list) else axis
    return jnp.min(a=jnp.asarray(x), axis=axis, keepdims=keepdims)


def prod(
    x: JaxArray,
    /,
    *,
    axis: Optional[Union[int, Tuple[int, ...]]] = None,
    dtype: Optional[jnp.dtype] = None,
    keepdims: Optional[bool] = False,
    out: Optional[JaxArray] = None,
) -> JaxArray:
    if dtype is None and jnp.issubdtype(x.dtype, jnp.integer):
        if jnp.issubdtype(x.dtype, jnp.signedinteger) and x.dtype in [
            jnp.int8,
            jnp.int16,
            jnp.int32,
        ]:
            dtype = jnp.int32
        elif jnp.issubdtype(x.dtype, jnp.unsignedinteger) and x.dtype in [
            jnp.uint8,
            jnp.uint16,
            jnp.uint32,
        ]:
            dtype = jnp.uint32
        elif x.dtype == jnp.int64:
            dtype = jnp.int64
        else:
            dtype = jnp.uint64
    dtype = ivy.as_native_dtype(dtype)
    axis = tuple(axis) if isinstance(axis, list) else axis
    return jnp.prod(a=x, axis=axis, dtype=dtype, keepdims=keepdims)


def std(
    x: JaxArray,
    /,
    *,
    axis: Optional[Union[int, Tuple[int, ...]]] = None,
    correction: Union[int, float] = 0.0,
    keepdims: bool = False,
    out: Optional[JaxArray] = None,
) -> JaxArray:
    axis = tuple(axis) if isinstance(axis, list) else axis
    return jnp.std(x, axis=axis, ddof=correction, keepdims=keepdims)


def sum(
    x: JaxArray,
    /,
    *,
<<<<<<< HEAD
    axis: Optional[Union[int, Sequence[int]]] = None,
    dtype: Optional[jnp.dtype] = None,
    keepdims: Optional[bool] = False,
    out: Optional[JaxArray] = None
=======
    axis: Optional[Union[int, Tuple[int, ...]]] = None,
    dtype: jnp.dtype = None,
    keepdims: bool = False,
    out: Optional[JaxArray] = None,
>>>>>>> f7dbf7c4
) -> JaxArray:
    if dtype is None and jnp.issubdtype(x.dtype, jnp.integer):
        if jnp.issubdtype(x.dtype, jnp.signedinteger) and x.dtype in [
            jnp.int8,
            jnp.int16,
            jnp.int32,
        ]:
            dtype = jnp.int32
        elif jnp.issubdtype(x.dtype, jnp.unsignedinteger) and x.dtype in [
            jnp.uint8,
            jnp.uint16,
            jnp.uint32,
        ]:
            dtype = jnp.uint32
        elif x.dtype == jnp.int64:
            dtype = jnp.int64
        else:
            dtype = jnp.uint64
    dtype = ivy.as_native_dtype(dtype)
    axis = tuple(axis) if isinstance(axis, list) else axis
    return jnp.sum(a=x, axis=axis, dtype=dtype, keepdims=keepdims)


def var(
    x: JaxArray,
    /,
    *,
    axis: Optional[Union[int, Sequence[int]]] = None,
    correction: Union[int, float] = 0.0,
    keepdims: Optional[bool] = False,
    out: Optional[JaxArray] = None,
) -> JaxArray:
    if axis is None:
        axis = tuple(range(len(x.shape)))
    axis = (axis,) if isinstance(axis, int) else tuple(axis)
    if isinstance(correction, int):
        return jnp.asarray(
            jnp.var(x, axis=axis, ddof=correction, keepdims=keepdims, out=out)
        )
    size = 1
    for a in axis:
        size *= x.shape[a]
    return (size / (size - correction)) * jnp.asarray(
        jnp.var(x, axis=axis, keepdims=keepdims, out=out)
    )


# Extra #
# ------#


def einsum(
    equation: str, *operands: JaxArray, out: Optional[JaxArray] = None
) -> JaxArray:
    return jnp.einsum(equation, *operands)<|MERGE_RESOLUTION|>--- conflicted
+++ resolved
@@ -95,17 +95,11 @@
     x: JaxArray,
     /,
     *,
-<<<<<<< HEAD
     axis: Optional[Union[int, Sequence[int]]] = None,
     dtype: Optional[jnp.dtype] = None,
     keepdims: Optional[bool] = False,
-    out: Optional[JaxArray] = None
-=======
-    axis: Optional[Union[int, Tuple[int, ...]]] = None,
-    dtype: jnp.dtype = None,
-    keepdims: bool = False,
     out: Optional[JaxArray] = None,
->>>>>>> f7dbf7c4
+
 ) -> JaxArray:
     if dtype is None and jnp.issubdtype(x.dtype, jnp.integer):
         if jnp.issubdtype(x.dtype, jnp.signedinteger) and x.dtype in [
