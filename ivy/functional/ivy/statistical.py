# global
from typing import Union, Tuple, Optional

# local
import ivy
from ivy.framework_handler import current_framework as _cur_framework


# Array API Standard #
# -------------------#

# noinspection PyShadowingBuiltins
def min(
    x: Union[ivy.Array, ivy.NativeArray],
    axis: Union[int, Tuple[int]] = None,
    keepdims: bool = False,
    out: Optional[Union[ivy.Array, ivy.NativeArray]] = None,
) -> ivy.Array:
    """Calculates the minimum value of the input array x.

    .. note::
    When the number of elements over which to compute the minimum value is zero, the
    minimum value is implementation-defined. Specification-compliant libraries may
    choose to raise an error, return a sentinel value (e.g., if x is a floating-point
    input array, return NaN), or return the maximum possible value for the input array x
    data type (e.g., if x is a floating-point array, return +infinity).

    **Special Cases**

    For floating-point operands,

    If x_i is NaN, the minimum value is NaN (i.e., NaN values propagate).

    Parameters
    ----------
    x
        Input array containing elements to min.
    axis
         axis or axes along which minimum values must be computed. By default, the
         minimum value must be computed over the entire array. If a tuple of integers,
         minimum values must be computed over multiple axes. Default: None.
    keepdims
        optional boolean, if True, the reduced axes (dimensions) must be included in the
        result as singleton dimensions, and, accordingly, the result must be compatible
        with the input array (see Broadcasting). Otherwise, if False, the reduced axes
        (dimensions) must not be included in the result. Default: False.
    out
        optional output array, for writing the result to.

    Returns
    -------
    ret
        if the minimum value was computed over the entire array, a zero-dimensional
        array containing the minimum value; otherwise, a non-zero-dimensional array
        containing the minimum values. The returned array must have the same data type
        as x.

    """
    return _cur_framework.min(x, axis, keepdims, out)


# noinspection PyShadowingBuiltins
def max(
    x: Union[ivy.Array, ivy.NativeArray],
    axis: Union[int, Tuple[int]] = None,
    keepdims: bool = False,
    out: Optional[Union[ivy.Array, ivy.NativeArray]] = None,
) -> ivy.Array:
    """Calculates the maximum value of the input array ``x``.

    .. note::
       When the number of elements over which to compute the maximum value is zero, the
       maximum value is implementation-defined. Specification-compliant libraries may
       choose to raise an error, return a sentinel value (e.g., if ``x`` is a
       floating-point input array, return ``NaN``), or return the minimum possible value
       for the input array ``x`` data type (e.g., if ``x`` is a floating-point array,
       return ``-infinity``).

    **Special Cases**

    For floating-point operands,

    -   If ``x_i`` is ``NaN``, the maximum value is ``NaN`` (i.e., ``NaN`` values
        propagate).

    Parameters
    ----------
    x
        input array. Should have a numeric data type.
    axis
        axis or axes along which maximum values must be computed. By default, the
        maximum value must be computed over the entire array. If a tuple of integers,
        maximum values must be computed over multiple axes. Default: ``None``.
    keepdims
        if ``True``, the reduced axes (dimensions) must be included in the result as
        singleton dimensions, and, accordingly, the result must be compatible with the
        input array (see :ref:`broadcasting`). Otherwise, if ``False``, the reduced axes
        (dimensions) must not be included in the result. Default: ``False``.
    out
        optional output array, for writing the result to.

    Returns
    -------
    ret
        if the maximum value was computed over the entire array, a zero-dimensional
        array containing the maximum value; otherwise, a non-zero-dimensional array
        containing the maximum values. The returned array must have the same data type
        as ``x``.

    """
    return _cur_framework.max(x, axis, keepdims, out=out)


def var(
    x: Union[ivy.Array, ivy.NativeArray],
    axis: Optional[Union[int, Tuple[int]]] = None,
    correction: Union[int, float] = 0.0,
    keepdims: bool = False,
    out: Optional[Union[ivy.Array, ivy.NativeArray]] = None,
) -> ivy.Array:
    """Calculates the variance of the input array x.

    **Special Cases**

    Let N equal the number of elements over which to compute the variance.

    If N - correction is less than or equal to 0, the variance is NaN.

    If x_i is NaN, the variance is NaN (i.e., NaN values propagate).

    Parameters
    ----------
    x
        input array. Should have a floating-point data type.
    axis
        axis or axes along which variances must be computed. By default, the variance
        must be computed over the entire array. If a tuple of integers, variances must
        be computed over multiple axes. Default: None.
    correction
        degrees of freedom adjustment. Setting this parameter to a value other than 0
        has the effect of adjusting the divisor during the calculation of the variance
        according to N-c where N corresponds to the total number of elements over which
        the variance is computed and c corresponds to the provided degrees of freedom
        adjustment. When computing the variance of a population, setting this parameter
        to 0 is the standard choice (i.e., the provided array contains data constituting
        an entire population). When computing the unbiased sample variance, setting this
        parameter to 1 is the standard choice (i.e., the provided array contains data
        sampled from a larger population; this is commonly referred to as Bessel's
        correction). Default: 0.
    keepdims
        if True, the reduced axes (dimensions) must be included in the result as
        singleton dimensions, and, accordingly, the result must be compatible with the
        input array (see Broadcasting). Otherwise, if False, the reduced axes
        (dimensions) must not be included in the result. Default: False.
    out
        optional output array, for writing the result to.

    Returns
    -------
    ret
        if the variance was computed over the entire array, a zero-dimensional array
        containing the variance; otherwise, a non-zero-dimensional array containing the
        variances. The returned array must have the same data type as x.

    """
    return _cur_framework(x).var(x, axis, correction, keepdims, out=out)


def mean(
    x: Union[ivy.Array, ivy.NativeArray],
    axis: Optional[Union[int, Tuple[int, ...]]] = None,
    keepdims: bool = False,
    out: Optional[Union[ivy.Array, ivy.NativeArray]] = None,
) -> ivy.Array:
    """Calculates the arithmetic mean of the input array ``x``.

    **Special Cases**

    Let ``N`` equal the number of elements over which to compute the arithmetic mean.
    -   If ``N`` is ``0``, the arithmetic mean is ``NaN``.
    -   If ``x_i`` is ``NaN``, the arithmetic mean is ``NaN`` (i.e., ``NaN`` values
        propagate).

    Parameters
    ----------
    x
        input array. Should have a floating-point data type.
    axis
        axis or axes along which arithmetic means must be computed. By default, the mean
        must be computed over the entire array. If a tuple of integers, arithmetic means
        must be computed over multiple axes. Default: ``None``.
    keepdims
        bool, if ``True``, the reduced axes (dimensions) must be included in the result
        as singleton dimensions, and, accordingly, the result must be compatible with
        the input array (see :ref:`broadcasting`). Otherwise, if ``False``, the reduced
        axes (dimensions) must not be included in the result. Default: ``False``.
    out
        optional output array, for writing the result to.

    Returns
    -------
    ret
        array, if the arithmetic mean was computed over the entire array, a
        zero-dimensional array containing the arithmetic mean; otherwise, a
        non-zero-dimensional array containing the arithmetic means. The returned array
        must have the same data type as ``x``.
        .. note::
           While this specification recommends that this function only accept input
           arrays having a floating-point data type, specification-compliant array
           libraries may choose to accept input arrays having an integer data type.
           While mixed data type promotion is implementation-defined, if the input array
           ``x`` has an integer data type, the returned array must have the default
           floating-point data type.

    """
    return _cur_framework(x).mean(x, axis, keepdims, out=out)


def prod(
    x: Union[ivy.Array, ivy.NativeArray],
    axis: Optional[Union[int, Tuple[int]]] = None,
    dtype: Optional[Union[ivy.Dtype, str]] = None,
    keepdims: bool = False,
    out: Optional[Union[ivy.Array, ivy.NativeArray]] = None,
) -> ivy.Array:
    """Calculates the product of input array x elements.

    x
        input array. Should have a numeric data type.
    axis
        axis or axes along which products must be computed. By default, the product must
        be computed over the entire array. If a tuple of integers, products must be
        computed over multiple axes. Default: None.
    dtype
        data type of the returned array. If None,
        if the default data type corresponding to the data type “kind” (integer or
        floating-point) of x has a smaller range of values than the data type of x
        (e.g., x has data type int64 and the default data type is int32, or x has data
        type uint64 and the default data type is int64), the returned array must have
        the same data type as x. if x has a floating-point data type, the returned array
        must have the default floating-point data type. if x has a signed integer data
        type (e.g., int16), the returned array must have the default integer data type.
        if x has an unsigned integer data type (e.g., uint16), the returned array must
        have an unsigned integer data type having the same number of bits as the default
        integer data type (e.g., if the default integer data type is int32, the returned
        array must have a uint32 data type). If the data type (either specified or
        resolved) differs from the data type of x, the input array should be cast to the
        specified data type before computing the product. Default: None.
    keepdims
        bool, if True, the reduced axes (dimensions) must be included in the result as
        singleton dimensions, and, accordingly, the result must be compatible with the
        input array (see Broadcasting). Otherwise, if False, the reduced axes
        (dimensions) must not be included in the result. Default: False.
    out
        optional output array, for writing the result to.

    Returns
    -------
    ret
        array,  if the product was computed over the entire array, a zero-dimensional
        array containing the product; otherwise, a non-zero-dimensional array containing
        the products. The returned array must have a data type as described by the dtype
        parameter above.

    """
    return _cur_framework.prod(x, axis, dtype, keepdims, out=out)


def sum(
    x: Union[ivy.Array, ivy.NativeArray],
    axis: Optional[Union[int, Tuple[int, ...]]] = None,
    dtype: Optional[Union[ivy.Dtype, str]] = None,
    keepdims: bool = False,
    out: Optional[Union[ivy.Array, ivy.NativeArray]] = None,
) -> ivy.Array:
    """Calculates the sum of the input array ``x``.

    **Special Cases**

    Let ``N`` equal the number of elements over which to compute the sum.
    -   If ``N`` is ``0``, the sum is ``0`` (i.e., the empty sum).

    For floating-point operands,
    -   If ``x_i`` is ``NaN``, the sum is ``NaN`` (i.e., ``NaN`` values propagate).

    Parameters
    ----------
    x
        Input array. Should have a numeric data type.
    axis
        Axis or axes along which sums must be computed. By default, the sum must be
        computed over the entire array. If a tuple of integers, sums must be computed
        over multiple axes. Default: ``None``.
    dtype
        Data type of the returned array. If ``None``,
        -   If the default data type corresponding to the data type "kind" (integer or
            floating-point) of ``x`` has a smaller range of values than the data type of
            ``x`` (e.g., ``x`` has data type ``int64`` and the default data type is
            ``int32``, or ``x`` has data type ``uint64`` and the default data type is
            ``int64``), the returned array must have the same data type as ``x``.
        -   If ``x`` has a floating-point data type, the returned array must have the
            default floating-point data type.
        -   If ``x`` has a signed integer data type (e.g., ``int16``), the returned
            array must have the default integer data type.
        -   If ``x`` has an unsigned integer data type (e.g., ``uint16``), the returned
            array must have an unsigned integer data type having the same number of bits
            as the default integer data type (e.g., if the default integer data type is
            ``int32``, the returned array must have a ``uint32`` data type).

        If the data type (either specified or resolved) differs from the data type of
        ``x``, the input array should be cast to the specified data type before
        computing the sum. Default: ``None``.

        .. note::
            keyword argument is intended to help prevent data type overflows.

    keepdims
        If ``True``, the reduced axes (dimensions) must be included in the result as
        singleton dimensions, and, accordingly, the result must be compatible with the
        input array (see :ref:`broadcasting`). Otherwise, if ``False``, the reduced axes
        (dimensions) must not be included in the result. Default: ``False``.
    out
        optional output array, for writing the result to.

    Returns
    -------
    ret
        If the sum was computed over the entire array, a zero-dimensional array
        containing the sum; otherwise, an array containing the sums. The returned array
        must have a data type as described by the ``dtype`` parameter above.

    Examples
    --------
    >>> x = ivy.array([0.41, 0.89])
    >>> y = ivy.sum(x)
    >>> print(y)
    ivy.array(1.3)

    """
    return _cur_framework(x).sum(x, axis, dtype, keepdims, out=out)


def std(
    x: Union[ivy.Array, ivy.NativeArray],
    axis: Optional[Union[int, Tuple[int, ...]]] = None,
    correction: Union[int, float] = 0.0,
    keepdims: bool = False,
    out: Optional[Union[ivy.Array, ivy.NativeArray]] = None,
) -> ivy.Array:
    """Calculates the standard deviation of the input array ``x``.

    **Special Cases**

    Let ``N`` equal the number of elements over which to compute the standard deviation.

    -   If ``N`` is ``0``, the standard deviation is ``0`` (i.e., the empty standard
        deviation).
    -   If ``x_i`` is ``NaN``, the standard deviation is ``NaN`` (i.e., ``NaN`` values
        propagate).

    Parameters
    ----------
    x
        input array. Should have a floating-point data type

    axis
        axis or axes along which standard deviations must be computed. By default, the
        standard deviation must be computed over the entire array. If a tuple of
        integers, standard deviations must be computed over multiple axes.
        Default: None.
    correction
        degrees of freedom adjustment. Setting this parameter to a value other than 0
        has the effect of adjusting the divisor during the calculation of the standard
        deviation according to N-c where N corresponds to the total number of elements
        over which the standard deviation is computed and c corresponds to the provided
        degrees of freedom adjustment. When computing the standard deviation of a
        population, setting this parameter to ``0`` is the standard choice (i.e., the
        provided array contains data constituting an entire population). When computing
        the corrected sample standard deviation, setting this parameter to ``1`` is the
        standard choice (i.e., the provided array contains data sampled from a larger
        population; this is commonly referred to as Bessel's correction).
        Default: ``0``.
    keepdims
        if ``True``, the reduced axes (dimensions) must be included in the result as
        singleton dimensions, and, accordingly, the result must be compatible with the
        input array (see Broadcasting). Otherwise, if ``False``, the reduced axes
        (dimensions) must not be included in the result. Default: ``False``.
    out
        optional output array, for writing the result to.

    Returns
    -------
    ret
        if the sum was computed over the entire array, a zero-dimensional array
        containing the standard deviation; otherwise, an array containing the standard
        deviations. The returned array must have a data type as described by the
        ``dtype`` parameter above.

    Examples
    --------
    >>> x = ivy.array([-1., 0., 1.])
    >>> y = ivy.std(x)
    >>> print(y)
<<<<<<< HEAD
    ivy.array(0.81649658)
    
=======
    ivy.array(0.8164966)

>>>>>>> e6bf8c1e
    """
    return _cur_framework(x).std(x, axis, correction, keepdims, out=out)


# Extra #
# ------#


def einsum(
    equation: str,
    *operands: Union[ivy.Array, ivy.NativeArray],
    out: Optional[Union[ivy.Array, ivy.NativeArray]] = None
) -> ivy.Array:
    """Sums the product of the elements of the input operands along dimensions specified
    using a notation based on the Einstein summation convention.

    Parameters
    ----------
    equation
        A str describing the contraction, in the same format as numpy.einsum.
    operands
        seq of arrays, the inputs to contract (each one an ivy.Array), whose shapes
        should be consistent with equation.
    out
        optional output array, for writing the result to.

    Returns
    -------
    ret
        The array with sums computed.

    Examples
    --------
    The following gives us the sum of the diagonal elements:

    >>> x = ivy.array([[0, 1, 2], [3, 4, 5], [6, 7, 8]])
    >>> y = ivy.einsum('ii', x)
    >>> print(y)
    ivy.array(12)

    Or we can use einsum to sum columns:

    >>> z = ivy.einsum('ij -> j', x)
    >>> print(z)
    ivy.array([9, 12, 15])

    """
    return _cur_framework(operands[0]).einsum(equation, *operands, out=out)<|MERGE_RESOLUTION|>--- conflicted
+++ resolved
@@ -401,13 +401,8 @@
     >>> x = ivy.array([-1., 0., 1.])
     >>> y = ivy.std(x)
     >>> print(y)
-<<<<<<< HEAD
     ivy.array(0.81649658)
     
-=======
-    ivy.array(0.8164966)
-
->>>>>>> e6bf8c1e
     """
     return _cur_framework(x).std(x, axis, correction, keepdims, out=out)
 
